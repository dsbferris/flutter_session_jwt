## 0.0.1

Releasing initial build

## 0.0.2

Added screenshot to pub

## 0.0.3

Added screenshot to pub

## 0.0.4

Added screenshot to pub

## 0.0.5

Added screenshot to pub

## 0.0.6

Upgraded dependencies to latest version

## 0.0.7

Added method `retriveToken()` to get the saved token

## 0.0.8

Added method `deleteToken()` to delete the saved token

<<<<<<< HEAD
# 0.0.9

Fix getExpirationDateTime async/await logic  
Cleanup namings  
Add explicit types wherever possible  
Unify comment structure  
Bring README.md up-to-date with deleteToken implementation  
Upgrade FlutterSecureStorage to 10.0.0-beta.4  
Upgrade Dart and Flutter requirement  
Remove example  
Remove assets  
Fix what is tracked in git repo  
=======
## 1.0.0

Cleanup code structure, namings and comments

## 1.1.0

Added comprehensive error handling:
- Introduced custom `JwtException` and `JwtStorageException` classes
- Added detailed error messages for all operations
- Improved token validation and format verification
- Enhanced error handling for payload decoding
- Added proper error catching for storage operations
>>>>>>> 69f9c77b
<|MERGE_RESOLUTION|>--- conflicted
+++ resolved
@@ -30,20 +30,6 @@
 
 Added method `deleteToken()` to delete the saved token
 
-<<<<<<< HEAD
-# 0.0.9
-
-Fix getExpirationDateTime async/await logic  
-Cleanup namings  
-Add explicit types wherever possible  
-Unify comment structure  
-Bring README.md up-to-date with deleteToken implementation  
-Upgrade FlutterSecureStorage to 10.0.0-beta.4  
-Upgrade Dart and Flutter requirement  
-Remove example  
-Remove assets  
-Fix what is tracked in git repo  
-=======
 ## 1.0.0
 
 Cleanup code structure, namings and comments
@@ -55,5 +41,4 @@
 - Added detailed error messages for all operations
 - Improved token validation and format verification
 - Enhanced error handling for payload decoding
-- Added proper error catching for storage operations
->>>>>>> 69f9c77b
+- Added proper error catching for storage operations